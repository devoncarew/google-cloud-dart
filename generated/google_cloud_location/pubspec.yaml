# Copyright 2025 Google LLC
#
# Licensed under the Apache License, Version 2.0 (the "License");
# you may not use this file except in compliance with the License.
# You may obtain a copy of the License at
#
#     https://www.apache.org/licenses/LICENSE-2.0
#
# Unless required by applicable law or agreed to in writing, software
# distributed under the License is distributed on an "AS IS" BASIS,
# WITHOUT WARRANTIES OR CONDITIONS OF ANY KIND, either express or implied.
# See the License for the specific language governing permissions and
# limitations under the License.
#
# Code generated by sidekick. DO NOT EDIT.

name: google_cloud_location
description: The Google Cloud client library for the Cloud Metadata API.
version: 0.2.0
repository: https://github.com/googleapis/google-cloud-dart/tree/main/generated/google_cloud_location
issue_tracker: https://github.com/googleapis/google-cloud-dart/issues

environment:
  sdk: ^3.9.0

resolution: workspace

dependencies:
<<<<<<< HEAD
  google_cloud_gax: ^0.1.2
  google_cloud_protobuf: ^0.1.1
=======
  google_cloud_protobuf: ^0.1.0
  google_cloud_rpc: ^0.2.0
>>>>>>> ab42a81b
  http: ^1.3.0

dev_dependencies:
  lints: any<|MERGE_RESOLUTION|>--- conflicted
+++ resolved
@@ -26,13 +26,8 @@
 resolution: workspace
 
 dependencies:
-<<<<<<< HEAD
-  google_cloud_gax: ^0.1.2
   google_cloud_protobuf: ^0.1.1
-=======
-  google_cloud_protobuf: ^0.1.0
   google_cloud_rpc: ^0.2.0
->>>>>>> ab42a81b
   http: ^1.3.0
 
 dev_dependencies:
